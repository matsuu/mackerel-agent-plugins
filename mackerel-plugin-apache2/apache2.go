package main

import (
	"errors"
	"fmt"
	"io/ioutil"
	"net/http"
	"os"
	"regexp"
	"strconv"
	"strings"

	"github.com/codegangsta/cli"
	mp "github.com/mackerelio/go-mackerel-plugin"
)

// metric value structure
var graphdef map[string](mp.Graphs) = map[string](mp.Graphs){
	"apache2.workers": mp.Graphs{
		Label: "Apache Workers",
		Unit:  "integer",
		Metrics: [](mp.Metrics){
<<<<<<< HEAD
			mp.Metrics{Name: "busy_workers", Label: "Busy Workers", Diff: false},
			mp.Metrics{Name: "idle_workers", Label: "Idle Workers", Diff: false},
=======
			mp.Metrics{Name: "busy_workers", Label: "Busy Workers", Diff: false, Stacked: true},
			mp.Metrics{Name: "idle_workers", Label: "Idle Workers", Diff: false, Stacked: true},
>>>>>>> 2780b593
		},
	},
	"apache2.bytes": mp.Graphs{
		Label: "Apache Bytes",
		Unit:  "integer",
		Metrics: [](mp.Metrics){
			mp.Metrics{Name: "bytes_sent", Label: "Bytes Sent", Diff: false},
		},
	},
	"apache2.cpu": mp.Graphs{
		Label: "Apache CPU Load",
		Unit:  "float",
		Metrics: [](mp.Metrics){
			mp.Metrics{Name: "cpu_load", Label: "CPU Load", Diff: false},
		},
	},
	"apache2.req": mp.Graphs{
		Label: "Apache Requests",
		Unit:  "integer",
		Metrics: [](mp.Metrics){
			mp.Metrics{Name: "requests", Label: "Requests", Diff: false},
		},
	},
	"apache2.scoreboard": mp.Graphs{
		Label: "Apache Scoreboard",
		Unit:  "integer",
		Metrics: [](mp.Metrics){
<<<<<<< HEAD
			mp.Metrics{Name: "score-_", Label: "Waiting for connection", Diff: false},
			mp.Metrics{Name: "score-S", Label: "Starting up", Diff: false},
			mp.Metrics{Name: "score-R", Label: "Reading request", Diff: false},
			mp.Metrics{Name: "scpre-W", Label: "Sending reply", Diff: false},
			mp.Metrics{Name: "score-K", Label: "Keepalive", Diff: false},
			mp.Metrics{Name: "score-D", Label: "DNS lookup", Diff: false},
			mp.Metrics{Name: "score-C", Label: "Closing connection", Diff: false},
			mp.Metrics{Name: "score-L", Label: "Logging", Diff: false},
			mp.Metrics{Name: "score-G", Label: "Gracefully finishing", Diff: false},
			mp.Metrics{Name: "score-I", Label: "Idle cleanup", Diff: false},
			mp.Metrics{Name: "score-.", Label: "Open slot", Diff: false},
=======
			mp.Metrics{Name: "score-_", Label: "Waiting for connection", Diff: false, Stacked: true},
			mp.Metrics{Name: "score-S", Label: "Starting up", Diff: false, Stacked: true},
			mp.Metrics{Name: "score-R", Label: "Reading request", Diff: false, Stacked: true},
			mp.Metrics{Name: "scpre-W", Label: "Sending reply", Diff: false, Stacked: true},
			mp.Metrics{Name: "score-K", Label: "Keepalive", Diff: false, Stacked: true},
			mp.Metrics{Name: "score-D", Label: "DNS lookup", Diff: false, Stacked: true},
			mp.Metrics{Name: "score-C", Label: "Closing connection", Diff: false, Stacked: true},
			mp.Metrics{Name: "score-L", Label: "Logging", Diff: false, Stacked: true},
			mp.Metrics{Name: "score-G", Label: "Gracefully finishing", Diff: false, Stacked: true},
			mp.Metrics{Name: "score-I", Label: "Idle cleanup", Diff: false, Stacked: true},
			mp.Metrics{Name: "score-.", Label: "Open slot", Diff: false, Stacked: true},
>>>>>>> 2780b593
		},
	},
}

// for fetching metrics
type Apache2Plugin struct {
	Host     string
	Port     uint16
	Path     string
	Tempfile string
}

// Graph definition
func (c Apache2Plugin) GraphDefinition() map[string](mp.Graphs) {
	return graphdef
}

// main function
func doMain(c *cli.Context) {

	var apache2 Apache2Plugin

	apache2.Host = c.String("http_host")
	apache2.Port = uint16(c.Int("http_port"))
	apache2.Path = c.String("status_page")
	apache2.Tempfile = c.String("tempfile")

	helper := mp.NewMackerelPlugin(apache2)

	if os.Getenv("MACKEREL_AGENT_PLUGIN_META") != "" {
		helper.OutputDefinitions()
	} else {
		helper.OutputValues()
	}
}

// fetch metrics
func (c Apache2Plugin) FetchMetrics() (map[string]float64, error) {
	data, err := getApache2Metrics(c.Host, c.Port, c.Path)
	if err != nil {
		return nil, err
	}

	stat := make(map[string]float64)
	err_stat := parseApache2Status(data, &stat)
	if err_stat != nil {
		return nil, err_stat
	}
	err_score := parseApache2Scoreboard(data, &stat)
	if err_score != nil {
		return nil, err_score
	}

	return stat, nil
}

// parsing scoreboard from server-status?auto
func parseApache2Scoreboard(str string, p *map[string]float64) error {
	for _, line := range strings.Split(str, "\n") {
		matched, err := regexp.MatchString("Scoreboard(.*)", line)
		if err != nil {
			return err
		}
		if !matched {
			continue
		}
		record := strings.Split(line, ":")
		for _, sb := range strings.Split(strings.Trim(record[1], " "), "") {
			name := fmt.Sprintf("score-%s", sb)
			c, assert := (*p)[name]
			if !assert {
				c = 0
			}
			(*p)[name] = c + 1
		}
		return nil
	}

	return errors.New("Scoreboard data is not found.")
}

// parsing metrics from server-status?auto
func parseApache2Status(str string, p *map[string]float64) error {
	Params := map[string]string{
		"Total Accesses": "requests",
		"Total kBytes":   "bytes_sent",
		"CPULoad":        "cpu_load",
		"BusyWorkers":    "busy_workers",
		"IdleWorkers":    "idle_workers"}

	for _, line := range strings.Split(str, "\n") {
		record := strings.Split(line, ":")
		_, assert := Params[record[0]]
		if !assert {
			continue
		}
		var err_parse error
		(*p)[Params[record[0]]], err_parse = strconv.ParseFloat(strings.Trim(record[1], " "), 64)
		if err_parse != nil {
			return err_parse
		}
	}

	if len(*p) == 0 {
		return errors.New("Status data not found.")
	}

	return nil
}

// Getting apache2 status from server-status module data.
func getApache2Metrics(host string, port uint16, path string) (string, error) {
	uri := "http://" + host + ":" + strconv.FormatUint(uint64(port), 10) + path
	resp, err := http.Get(uri)
	if err != nil {
		return "", err
	}
	if resp.StatusCode != http.StatusOK {
		return "", errors.New(fmt.Sprintf("HTTP status error: %d", resp.StatusCode))
	}
	body, err := ioutil.ReadAll(resp.Body)
	resp.Body.Close()
	if err != nil {
		return "", err
	}
	return string(body[:]), nil
}

// main
func main() {
	app := cli.NewApp()
	app.Name = "apache2_metrics"
	app.Version = Version
	app.Usage = "Get metrics from apache2."
	app.Author = "Yuichiro Saito"
	app.Email = "saito@heartbeats.jp"
	app.Flags = Flags
	app.Action = doMain

	app.Run(os.Args)
}<|MERGE_RESOLUTION|>--- conflicted
+++ resolved
@@ -20,13 +20,8 @@
 		Label: "Apache Workers",
 		Unit:  "integer",
 		Metrics: [](mp.Metrics){
-<<<<<<< HEAD
-			mp.Metrics{Name: "busy_workers", Label: "Busy Workers", Diff: false},
-			mp.Metrics{Name: "idle_workers", Label: "Idle Workers", Diff: false},
-=======
 			mp.Metrics{Name: "busy_workers", Label: "Busy Workers", Diff: false, Stacked: true},
 			mp.Metrics{Name: "idle_workers", Label: "Idle Workers", Diff: false, Stacked: true},
->>>>>>> 2780b593
 		},
 	},
 	"apache2.bytes": mp.Graphs{
@@ -54,19 +49,6 @@
 		Label: "Apache Scoreboard",
 		Unit:  "integer",
 		Metrics: [](mp.Metrics){
-<<<<<<< HEAD
-			mp.Metrics{Name: "score-_", Label: "Waiting for connection", Diff: false},
-			mp.Metrics{Name: "score-S", Label: "Starting up", Diff: false},
-			mp.Metrics{Name: "score-R", Label: "Reading request", Diff: false},
-			mp.Metrics{Name: "scpre-W", Label: "Sending reply", Diff: false},
-			mp.Metrics{Name: "score-K", Label: "Keepalive", Diff: false},
-			mp.Metrics{Name: "score-D", Label: "DNS lookup", Diff: false},
-			mp.Metrics{Name: "score-C", Label: "Closing connection", Diff: false},
-			mp.Metrics{Name: "score-L", Label: "Logging", Diff: false},
-			mp.Metrics{Name: "score-G", Label: "Gracefully finishing", Diff: false},
-			mp.Metrics{Name: "score-I", Label: "Idle cleanup", Diff: false},
-			mp.Metrics{Name: "score-.", Label: "Open slot", Diff: false},
-=======
 			mp.Metrics{Name: "score-_", Label: "Waiting for connection", Diff: false, Stacked: true},
 			mp.Metrics{Name: "score-S", Label: "Starting up", Diff: false, Stacked: true},
 			mp.Metrics{Name: "score-R", Label: "Reading request", Diff: false, Stacked: true},
@@ -78,7 +60,6 @@
 			mp.Metrics{Name: "score-G", Label: "Gracefully finishing", Diff: false, Stacked: true},
 			mp.Metrics{Name: "score-I", Label: "Idle cleanup", Diff: false, Stacked: true},
 			mp.Metrics{Name: "score-.", Label: "Open slot", Diff: false, Stacked: true},
->>>>>>> 2780b593
 		},
 	},
 }
